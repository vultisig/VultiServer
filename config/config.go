package config

import (
	"log"

	"github.com/spf13/viper"
)

type Config struct {
	Server struct {
<<<<<<< HEAD
		Port           int64
		Host           string
		VaultsFilePath string
	}
=======
		Port           int64  `mapstructure:"port"`
		VaultsFilePath string `mapstructure:"vaults_file_path"`
	} `mapstructure:"server"`
>>>>>>> bf5abff2

	Redis struct {
		Host     string `mapstructure:"host"`
		Port     string `mapstructure:"port"`
		User     string `mapstructure:"user"`
		Password string `mapstructure:"password"`
		DB       int    `mapstructure:"db"`
	} `mapstructure:"redis"`

	Relay struct {
		Server string `mapstructure:"server"`
	} `mapstructure:"relay"`
}

var AppConfig Config

func init() {
	viper.SetConfigName("config")
	viper.AddConfigPath(".")
	viper.AutomaticEnv()

	viper.SetDefault("Server.Port", 8080)
	viper.SetDefault("Server.Host", "localhost")
	viper.SetDefault("Server.VaultsFilePath", "vaults")
	viper.SetDefault("Redis.Host", "localhost")
	viper.SetDefault("Redis.Port", "6379")
	viper.SetDefault("Redis.User", "")
	viper.SetDefault("Redis.Password", "")
	viper.SetDefault("Redis.DB", 0)
	viper.SetDefault("Relay.Server", "http://localhost:8080/router")
	// viper.SetDefault("Relay.Server", "https://api.vultisig.com/router")

	if err := viper.ReadInConfig(); err != nil {
		log.Fatalf("Error reading config file, %s", err)
	}

	err := viper.Unmarshal(&AppConfig)
	if err != nil {
		log.Fatalf("Unable to decode into struct, %v", err)
	}
}<|MERGE_RESOLUTION|>--- conflicted
+++ resolved
@@ -8,16 +8,10 @@
 
 type Config struct {
 	Server struct {
-<<<<<<< HEAD
 		Port           int64
 		Host           string
 		VaultsFilePath string
 	}
-=======
-		Port           int64  `mapstructure:"port"`
-		VaultsFilePath string `mapstructure:"vaults_file_path"`
-	} `mapstructure:"server"`
->>>>>>> bf5abff2
 
 	Redis struct {
 		Host     string `mapstructure:"host"`
