--- conflicted
+++ resolved
@@ -18,32 +18,14 @@
   setQrCodeString,
 }: StepTwoProps) {
   const [vaultName, setVaultName] = useState("");
-<<<<<<< HEAD
   const [vaultPwd, setVaultPwd] = useState("");
   const [canContinue, setCanContinue] = useState(false);
 
   const CreateVault = async () => {
     const data = await (await createVault(vaultName, vaultPwd)).json();
-    setQrCodeString(`vultisig://vultisig.com?type=NewVault&tssType=Keygen&jsonData={"Keygen":{"_0":{"encryptionKeyHex":"${data.hex_encryption_key}","hexChainCode":"${data.hex_chain_code}","serviceName":"VultiSigner-001",
-                    "sessionID":"${data.session_id}","useVultisigRelay":true,"vaultName":"${vaultName}"}}}`);
-=======
-  const [canContinue, setCanContinue] = useState(false);
-  const generateRandomString = (): string => {
-    const chars =
-      "ABCDEFGHIJKLMNOPQRSTUVWXYZabcdefghijklmnopqrstuvwxyz0123456789";
-    let result = "";
-    for (let i = 0; i < 10; i++) {
-      result += chars.charAt(Math.floor(Math.random() * chars.length));
-    }
-    return result;
-  };
-  const CreateVault = async () => {
-    const passNew = generateRandomString();
-    const data = await (await createVault(vaultName, passNew)).json();
     setQrCodeString(
       `vultisig://vultisig.com?type=NewVault&tssType=Keygen&jsonData=${data.keygen_msg}`
     );
->>>>>>> ddf4b9cd
     setSession_id(data.session_id);
     goToStep(3);
   };
@@ -75,7 +57,6 @@
           className="bg-[#11243E] text-white w-full my-4 p-3 rounded-lg"
           placeholder="Vault Name"
         />
-<<<<<<< HEAD
         <input
           type="password"
           onChange={(e) => {
@@ -85,9 +66,6 @@
           className="bg-[#11243E] text-white w-full my-4 p-3 rounded-lg"
           placeholder="Vault Password"
         />
-=======
->>>>>>> ddf4b9cd
-
         <button
           onClick={CreateVault}
           disabled={!canContinue}
