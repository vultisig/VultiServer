--- conflicted
+++ resolved
@@ -16,17 +16,6 @@
 
 // VaultCreateRequest is a struct that represents a request to create a new vault from integration.
 type VaultCreateRequest struct {
-<<<<<<< HEAD
-	Name               string   `json:"name" validate:"required"`
-	SessionID          string   `json:"session_id" validate:"required"`
-	HexEncryptionKey   string   `json:"hex_encryption_key" validate:"required"` // this is the key used to encrypt and decrypt the keygen communications
-	HexChainCode       string   `json:"hex_chain_code" validate:"required"`
-	LocalPartyId       string   `json:"local_party_id"`                          // when this field is empty , then server will generate a random local party id
-	EncryptionPassword string   `json:"encryption_password" validate:"required"` // password used to encrypt the vault file
-	Email              string   `json:"email" validate:"required"`               // this is the email of the user that the vault backup will be sent to
-	StartSession       bool     `json:"start_session"`                           // if this is true, then the session will be started by this server
-	Parties            []string `json:"parties"`                                 // list of party IDs that are expected to join the keygen process
-=======
 	Name               string  `json:"name" validate:"required"`
 	SessionID          string  `json:"session_id" validate:"required"`
 	HexEncryptionKey   string  `json:"hex_encryption_key" validate:"required"` // this is the key used to encrypt and decrypt the keygen communications
@@ -35,7 +24,6 @@
 	EncryptionPassword string  `json:"encryption_password" validate:"required"` // password used to encrypt the vault file
 	Email              string  `json:"email" validate:"required"`               // this is the email of the user that the vault backup will be sent to
 	LibType            LibType `json:"lib_type"`                                // this is the type of the vault
->>>>>>> 49e7c765
 }
 
 func isValidHexString(s string) bool {
