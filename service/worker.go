package service

import (
	"bytes"
	"context"
	"encoding/base64"
	"encoding/json"
	"fmt"
	"io"
	"net/http"
	"time"

	"github.com/DataDog/datadog-go/statsd"
	gcommon "github.com/ethereum/go-ethereum/common"
	"github.com/ethereum/go-ethereum/ethclient"
	"github.com/google/uuid"
	"github.com/hibiken/asynq"

	"github.com/sirupsen/logrus"
	keygenType "github.com/vultisig/commondata/go/vultisig/keygen/v1"
	vaultType "github.com/vultisig/commondata/go/vultisig/vault/v1"
	"github.com/vultisig/mobile-tss-lib/tss"

	"github.com/vultisig/vultisigner/common"
	"github.com/vultisig/vultisigner/config"
	"github.com/vultisig/vultisigner/contexthelper"
	"github.com/vultisig/vultisigner/internal/syncer"
	"github.com/vultisig/vultisigner/internal/tasks"
	"github.com/vultisig/vultisigner/internal/types"
	"github.com/vultisig/vultisigner/pkg/uniswap"
	"github.com/vultisig/vultisigner/plugin"
	"github.com/vultisig/vultisigner/plugin/dca"
	"github.com/vultisig/vultisigner/plugin/payroll"
	"github.com/vultisig/vultisigner/relay"
	"github.com/vultisig/vultisigner/storage"
	"github.com/vultisig/vultisigner/storage/postgres"
)

type WorkerService struct {
	cfg          config.Config
	verifierPort int64
	redis        *storage.RedisStorage
	logger       *logrus.Logger
	queueClient  *asynq.Client
	sdClient     *statsd.Client
	blockStorage *storage.BlockStorage
	inspector    *asynq.Inspector
	plugin       plugin.Plugin
	db           storage.DatabaseStorage
	rpcClient    *ethclient.Client
	syncer       syncer.PolicySyncer
	authService  *AuthService
}

// NewWorker creates a new worker service
func NewWorker(cfg config.Config, verifierPort int64, queueClient *asynq.Client, sdClient *statsd.Client, syncer syncer.PolicySyncer, authService *AuthService, blockStorage *storage.BlockStorage, inspector *asynq.Inspector) (*WorkerService, error) {
	logger := logrus.WithField("service", "worker").Logger

	redis, err := storage.NewRedisStorage(cfg)
	if err != nil {
		return nil, fmt.Errorf("storage.NewRedisStorage failed: %w", err)
	}

	db, err := postgres.NewPostgresBackend(false, cfg.Server.Database.DSN)
	if err != nil {
		return nil, fmt.Errorf("fail to connect to database: %w", err)
	}

	rpcClient, err := ethclient.Dial(cfg.Server.Plugin.Eth.Rpc)
	if err != nil {
		logrus.Fatalf("Failed to connect to RPC: %v", err)
		return nil, err
	}

	var plugin plugin.Plugin
	if cfg.Server.Mode == "plugin" {
		switch cfg.Server.Plugin.Type {
		case "payroll":
			plugin = payroll.NewPayrollPlugin(db, logrus.WithField("service", "plugin").Logger, rpcClient)
		case "dca":
			uniswapV2RouterAddress := gcommon.HexToAddress(cfg.Server.Plugin.Eth.Uniswap.V2Router)
			uniswapCfg := uniswap.NewConfig(
				rpcClient,
				&uniswapV2RouterAddress,
				2000000, // TODO: config
				50000,   // TODO: config
				time.Duration(cfg.Server.Plugin.Eth.Uniswap.Deadline)*time.Minute,
			)
			plugin, err = dca.NewDCAPlugin(uniswapCfg, db, logger)
			if err != nil {
				return nil, fmt.Errorf("fail to initialize DCA plugin: %w", err)
			}
		default:
			logger.Fatalf("Invalid plugin type: %s", cfg.Server.Plugin.Type)
		}
	}

	return &WorkerService{
		cfg:          cfg,
		db:           db,
		redis:        redis,
		blockStorage: blockStorage,
		rpcClient:    rpcClient,
		queueClient:  queueClient,
		sdClient:     sdClient,
		inspector:    inspector,
		plugin:       plugin,
		logger:       logger,
		syncer:       syncer,
		authService:  authService,
		verifierPort: verifierPort,
	}, nil
}

type KeyGenerationTaskResult struct {
	EDDSAPublicKey string
	ECDSAPublicKey string
}

func (s *WorkerService) incCounter(name string, tags []string) {
	if err := s.sdClient.Count(name, 1, tags, 1); err != nil {
		s.logger.Errorf("fail to count metric, err: %v", err)
	}
}

func (s *WorkerService) measureTime(name string, start time.Time, tags []string) {
	if err := s.sdClient.Timing(name, time.Since(start), tags, 1); err != nil {
		s.logger.Errorf("fail to measure time metric, err: %v", err)
	}
}

func (s *WorkerService) HandleKeyGeneration(ctx context.Context, t *asynq.Task) error {
	if err := contexthelper.CheckCancellation(ctx); err != nil {
		return err
	}
	defer s.measureTime("worker.vault.create.latency", time.Now(), []string{})
	var req types.VaultCreateRequest
	if err := json.Unmarshal(t.Payload(), &req); err != nil {
		return fmt.Errorf("json.Unmarshal failed: %v: %w", err, asynq.SkipRetry)
	}

	s.logger.WithFields(logrus.Fields{
		"name":           req.Name,
		"session":        req.SessionID,
		"local_party_id": req.LocalPartyId,
		"email":          req.Email,
	}).Info("Joining keygen")
	s.incCounter("worker.vault.create", []string{})
	if err := req.IsValid(); err != nil {
		return fmt.Errorf("invalid vault create request: %s: %w", err, asynq.SkipRetry)
	}
	keyECDSA, keyEDDSA, err := s.JoinKeyGeneration(req)
	if err != nil {
		_ = s.sdClient.Count("worker.vault.create.error", 1, nil, 1)
		s.logger.Errorf("keygen.JoinKeyGeneration failed: %v", err)
		return fmt.Errorf("keygen.JoinKeyGeneration failed: %v: %w", err, asynq.SkipRetry)
	}

	s.logger.WithFields(logrus.Fields{
		"keyECDSA": keyECDSA,
		"keyEDDSA": keyEDDSA,
	}).Info("localPartyID generation completed")

	result := KeyGenerationTaskResult{
		EDDSAPublicKey: keyEDDSA,
		ECDSAPublicKey: keyECDSA,
	}

	resultBytes, err := json.Marshal(result)
	if err != nil {
		s.logger.Errorf("json.Marshal failed: %v", err)
		return fmt.Errorf("json.Marshal failed: %v: %w", err, asynq.SkipRetry)
	}

	if _, err := t.ResultWriter().Write(resultBytes); err != nil {
		s.logger.Errorf("t.ResultWriter.Write failed: %v", err)
		return fmt.Errorf("t.ResultWriter.Write failed: %v: %w", err, asynq.SkipRetry)
	}

	return nil
}

func (s *WorkerService) HandleKeySign(ctx context.Context, t *asynq.Task) error {
	if err := contexthelper.CheckCancellation(ctx); err != nil {
		s.logger.Error("Context cancelled")
		return err
	}
	var p types.KeysignRequest
	if err := json.Unmarshal(t.Payload(), &p); err != nil {
		s.logger.Errorf("json.Unmarshal failed: %v", err)
		return fmt.Errorf("json.Unmarshal failed: %v: %w", err, asynq.SkipRetry)
	}
	defer s.measureTime("worker.vault.sign.latency", time.Now(), []string{})
	s.incCounter("worker.vault.sign", []string{})
	s.logger.WithFields(logrus.Fields{
		"PublicKey":  p.PublicKey,
		"session":    p.SessionID,
		"Messages":   p.Messages,
		"DerivePath": p.DerivePath,
		"IsECDSA":    p.IsECDSA,
	}).Info("joining keysign")

	signatures, err := s.JoinKeySign(p)
	if err != nil {
		s.logger.Errorf("join keysign failed: %v", err)
		return fmt.Errorf("join keysign failed: %v: %w", err, asynq.SkipRetry)
	}

	s.logger.WithFields(logrus.Fields{
		"Signatures": signatures,
	}).Info("localPartyID sign completed")

	resultBytes, err := json.Marshal(signatures)
	if err != nil {
		s.logger.Errorf("json.Marshal failed: %v", err)
		return fmt.Errorf("json.Marshal failed: %v: %w", err, asynq.SkipRetry)
	}

	if _, err := t.ResultWriter().Write(resultBytes); err != nil {
		s.logger.Errorf("t.ResultWriter.Write failed: %v", err)
		return fmt.Errorf("t.ResultWriter.Write failed: %v: %w", err, asynq.SkipRetry)
	}

	return nil
}

func (s *WorkerService) HandleEmailVaultBackup(ctx context.Context, t *asynq.Task) error {
	if err := contexthelper.CheckCancellation(ctx); err != nil {
		return err
	}
	s.incCounter("worker.vault.backup.email", []string{})
	var req types.EmailRequest
	if err := json.Unmarshal(t.Payload(), &req); err != nil {
		s.logger.Errorf("json.Unmarshal failed: %v", err)
		return fmt.Errorf("json.Unmarshal failed: %v: %w", err, asynq.SkipRetry)
	}
	s.logger.WithFields(logrus.Fields{
		"email":    req.Email,
		"filename": req.FileName,
	}).Info("sending email")
	emailServer := "https://mandrillapp.com/api/1.0/messages/send-template"
	payload := MandrillPayload{
		Key:          s.cfg.EmailServer.ApiKey,
		TemplateName: "fastvault",
		TemplateContent: []MandrilMergeVarContent{
			{
				Name:    "VAULT_NAME",
				Content: req.VaultName,
			},
			{
				Name:    "VERIFICATION_CODE",
				Content: req.Code,
			},
		},
		Message: MandrillMessage{
			To: []MandrillTo{
				{
					Email: req.Email,
					Type:  "to",
				},
			},
			MergeVars: []MandrillVar{
				{
					Rcpt: req.Email,
					Vars: []MandrilMergeVarContent{
						{
							Name:    "VAULT_NAME",
							Content: req.VaultName,
						},
						{
							Name:    "VERIFICATION_CODE",
							Content: req.Code,
						},
					},
				},
			},
			SendingDomain: "vultisig.com",
			Attachments: []MandrillAttachment{
				{
					Type:    "application/octet-stream",
					Name:    req.FileName,
					Content: base64.StdEncoding.EncodeToString([]byte(req.FileContent)),
				},
			},
		},
	}
	payloadBytes, err := json.Marshal(payload)
	if err != nil {
		s.logger.Errorf("json.Marshal failed: %v", err)
		return fmt.Errorf("json.Marshal failed: %v: %w", err, asynq.SkipRetry)
	}
	resp, err := http.Post(emailServer, "application/json", bytes.NewReader(payloadBytes))
	if err != nil {
		s.logger.Errorf("http.Post failed: %v", err)
		return fmt.Errorf("http.Post failed: %w", err)
	}
	defer func() {
		if err := resp.Body.Close(); err != nil {
			s.logger.Errorf("failed to close body: %v", err)
		}
	}()
	if resp.StatusCode != http.StatusOK {
		s.logger.Errorf("http.Post failed: %s", resp.Status)
		return fmt.Errorf("http.Post failed: %s: %w", resp.Status, asynq.SkipRetry)
	}
	result, err := io.ReadAll(resp.Body)
	if err != nil {
		s.logger.Errorf("io.ReadAll failed: %v", err)
		return fmt.Errorf("io.ReadAll failed: %w", err)
	}
	s.logger.Info(string(result))
	if _, err := t.ResultWriter().Write([]byte("email sent")); err != nil {
		return fmt.Errorf("t.ResultWriter.Write failed: %v", err)
	}
	return nil
}

func (s *WorkerService) HandleReshare(ctx context.Context, t *asynq.Task) error {
	if err := contexthelper.CheckCancellation(ctx); err != nil {
		return err
	}
	var req types.ReshareRequest
	if err := json.Unmarshal(t.Payload(), &req); err != nil {
		s.logger.Errorf("json.Unmarshal failed: %v", err)
		return fmt.Errorf("json.Unmarshal failed: %v: %w", err, asynq.SkipRetry)
	}

	defer s.measureTime("worker.vault.reshare.latency", time.Now(), []string{})
	s.incCounter("worker.vault.reshare", []string{})
	s.logger.WithFields(logrus.Fields{
		"name":           req.Name,
		"session":        req.SessionID,
		"local_party_id": req.LocalPartyId,
		"email":          req.Email,
	}).Info("reshare request")
	if err := req.IsValid(); err != nil {
		return fmt.Errorf("invalid reshare request: %s: %w", err, asynq.SkipRetry)
	}
	localState, err := relay.NewLocalStateAccessorImp(s.cfg.Server.VaultsFilePath, req.PublicKey, req.EncryptionPassword, s.blockStorage)
	if err != nil {
		s.logger.Errorf("relay.NewLocalStateAccessorImp failed: %v", err)
		return fmt.Errorf("relay.NewLocalStateAccessorImp failed: %v: %w", err, asynq.SkipRetry)
	}
	var vault *vaultType.Vault
	if localState.Vault != nil {
		// reshare vault
		vault = localState.Vault
	} else {
		vault = &vaultType.Vault{
			Name:           req.Name,
			PublicKeyEcdsa: "",
			PublicKeyEddsa: "",
			HexChainCode:   req.HexChainCode,
			LocalPartyId:   req.LocalPartyId,
			Signers:        req.OldParties,
			ResharePrefix:  req.OldResharePrefix,
		}
	}
	if err := s.Reshare(vault,
		req.SessionID,
		req.HexEncryptionKey,
		s.cfg.Relay.Server,
		req.EncryptionPassword,
		req.Email); err != nil {
		s.logger.Errorf("reshare failed: %v", err)
		return fmt.Errorf("reshare failed: %v: %w", err, asynq.SkipRetry)
	}

	return nil
}

<<<<<<< HEAD
func (s *WorkerService) HandlePluginTransaction(ctx context.Context, t *asynq.Task) error {
	if err := contexthelper.CheckCancellation(ctx); err != nil {
		return err
	}

	var triggerEvent types.PluginTriggerEvent
	if err := json.Unmarshal(t.Payload(), &triggerEvent); err != nil {
		s.logger.Errorf("json.Unmarshal failed: %v", err)
		return fmt.Errorf("json.Unmarshal failed: %v: %w", err, asynq.SkipRetry)
	}

	defer s.measureTime("worker.plugin.transaction.latency", time.Now(), []string{})

	// Always update back to PENDING status so the scheduler can enqueue task.
	defer func() {
		if err := s.db.UpdateTriggerStatus(ctx, triggerEvent.PolicyID, types.StatusTimeTriggerPending); err != nil {
			s.logger.Errorf("db.UpdateTriggerStatus failed: %v", err)
		}
		if err := s.db.UpdateTimeTriggerLastExecution(ctx, triggerEvent.PolicyID); err != nil {
			s.logger.Errorf("db.UpdateTimeTriggerLastExecution failed: %v", err)
		}
	}()

	s.incCounter("worker.plugin.transaction", []string{})
	s.logger.WithFields(logrus.Fields{
		"policy_id": triggerEvent.PolicyID,
	}).Info("plugin transaction request")

	policy, err := s.db.GetPluginPolicy(ctx, triggerEvent.PolicyID)
	if err != nil {
		s.logger.Errorf("db.GetPluginPolicy failed: %v", err)
		return fmt.Errorf("db.GetPluginPolicy failed: %v: %w", err, asynq.SkipRetry)
	}

	s.logger.WithFields(logrus.Fields{
		"policy_id":   policy.ID,
		"public_key":  policy.PublicKey,
		"plugin_type": policy.PluginType,
	}).Info("Retrieved policy for signing")

	// Propose transactions to sign
	signRequests, err := s.plugin.ProposeTransactions(policy)
	if err != nil {
		s.logger.Errorf("Failed to create signing request: %v", err)
		return fmt.Errorf("failed to create signing request: %v: %w", err, asynq.SkipRetry)
	}

	jwtToken, err := s.authService.GenerateToken()
	if err != nil {
		s.logger.Errorf("Failed to generate jwt token: %v", err)
	}

	for _, signRequest := range signRequests {
		policyUUID, err := uuid.Parse(signRequest.PolicyID)
		if err != nil {
			s.logger.Errorf("Failed to parse policy ID as UUID: %v", err)
			return err
		}

		// create transaction with PENDING status
		metadata := map[string]interface{}{
			"timestamp":        time.Now(),
			"plugin_id":        signRequest.PluginID,
			"public_key":       signRequest.KeysignRequest.PublicKey,
			"transaction_type": signRequest.TransactionType,
		}

		newTx := types.TransactionHistory{
			PolicyID: policyUUID,
			TxBody:   signRequest.Transaction,
			TxHash:   signRequest.Messages[0],
			Status:   types.StatusPending,
			Metadata: metadata,
		}

		if err := s.upsertAndSyncTransaction(ctx, syncer.CreateAction, &newTx, jwtToken); err != nil {
			return fmt.Errorf("upsertAndSyncTransaction failed: %w", err)
		}

		// start TSS signing process
		err = s.initiateTxSignWithVerifier(ctx, signRequest, metadata, newTx, jwtToken)
		if err != nil {
			return err
		}

		// prepare local sign request
		signRequest.KeysignRequest.StartSession = true
		signRequest.KeysignRequest.Parties = []string{common.PluginPartyID, common.VerifierPartyID}
		buf, err := json.Marshal(signRequest.KeysignRequest)
		if err != nil {
			s.logger.Errorf("Failed to marshal local sign request: %v", err)
			return err
		}

		// Enqueue TypeKeySign directly
		ti, err := s.queueClient.Enqueue(
			asynq.NewTask(tasks.TypeKeySign, buf),
			asynq.MaxRetry(0),
			asynq.Timeout(2*time.Minute),
			asynq.Retention(5*time.Minute),
			asynq.Queue(tasks.QUEUE_NAME),
		)
		if err != nil {
			s.logger.Errorf("Failed to enqueue signing task: %v", err)
			continue
		}

		s.logger.Infof("Enqueued signing task: %s", ti.ID)

		// wait for result with timeout
		result, err := s.waitForTaskResult(ti.ID, 120*time.Second) // adjust timeout as needed (each policy provider should be able to set it, but there should be an incentive to not retry too much)
		if err != nil {                                            //do we consider that the signature is always valid if err = nil?
			metadata["error"] = err.Error()
			metadata["task_id"] = ti.ID
			newTx.Status = types.StatusSigningFailed
			newTx.Metadata = metadata
			if err := s.upsertAndSyncTransaction(ctx, syncer.UpdateAction, &newTx, jwtToken); err != nil {
				s.logger.Errorf("upsertAndSyncTransaction failed: %v", err)
			}
			return err
		}

		// Update to SIGNED status with result
		metadata["task_id"] = ti.ID
		metadata["result"] = result
		newTx.Status = types.StatusSigned
		newTx.Metadata = metadata
		if err := s.upsertAndSyncTransaction(ctx, syncer.UpdateAction, &newTx, jwtToken); err != nil {
			return fmt.Errorf("upsertAndSyncTransaction failed: %v", err)
		}

		var signatures map[string]tss.KeysignResponse
		if err := json.Unmarshal(result, &signatures); err != nil {
			s.logger.Errorf("Failed to unmarshal signatures: %v", err)
			return fmt.Errorf("failed to unmarshal signatures: %w", err)
		}
		var signature tss.KeysignResponse
		for _, sig := range signatures {
			signature = sig
			break
		}

		err = s.plugin.SigningComplete(ctx, signature, signRequest, policy)
		if err != nil {
			s.logger.Errorf("Failed to complete signing: %v", err)

			newTx.Status = types.StatusRejected
			newTx.Metadata = metadata
			if err := s.upsertAndSyncTransaction(ctx, syncer.UpdateAction, &newTx, jwtToken); err != nil {
				s.logger.Errorf("upsertAndSyncTransaction failed: %v", err)
			}
			return fmt.Errorf("fail to complete signing: %w", err)
		}

		newTx.Status = types.StatusMined
		newTx.Metadata = metadata
		if err := s.upsertAndSyncTransaction(ctx, syncer.UpdateAction, &newTx, jwtToken); err != nil {
			s.logger.Errorf("upsertAndSyncTransaction failed: %v", err)
		}
=======
func (s *WorkerService) HandleReshareDKLS(ctx context.Context, t *asynq.Task) error {
	if err := contexthelper.CheckCancellation(ctx); err != nil {
		return err
	}
	var req types.ReshareRequest
	if err := json.Unmarshal(t.Payload(), &req); err != nil {
		s.logger.Errorf("json.Unmarshal failed: %v", err)
		return fmt.Errorf("json.Unmarshal failed: %v: %w", err, asynq.SkipRetry)
	}
	if req.LibType != types.DKLS {
		return fmt.Errorf("invalid lib type: %d: %w", req.LibType, asynq.SkipRetry)
	}

	defer s.measureTime("worker.vault.reshare.latency", time.Now(), []string{})
	s.incCounter("worker.vault.reshare.dkls", []string{})
	s.logger.WithFields(logrus.Fields{
		"name":           req.Name,
		"session":        req.SessionID,
		"local_party_id": req.LocalPartyId,
		"email":          req.Email,
	}).Info("reshare request")
	if err := req.IsValid(); err != nil {
		return fmt.Errorf("invalid reshare request: %s: %w", err, asynq.SkipRetry)
	}
	localState, err := relay.NewLocalStateAccessorImp(s.cfg.Server.VaultsFilePath, req.PublicKey, req.EncryptionPassword, s.blockStorage)
	if err != nil {
		s.logger.Errorf("relay.NewLocalStateAccessorImp failed: %v", err)
		return fmt.Errorf("relay.NewLocalStateAccessorImp failed: %v: %w", err, asynq.SkipRetry)
	}
	var vault *vaultType.Vault
	if localState.Vault != nil {
		// reshare vault
		vault = localState.Vault
	} else {
		vault = &vaultType.Vault{
			Name:           req.Name,
			PublicKeyEcdsa: "",
			PublicKeyEddsa: "",
			HexChainCode:   req.HexChainCode,
			LocalPartyId:   req.LocalPartyId,
			Signers:        req.OldParties,
			ResharePrefix:  req.OldResharePrefix,
			LibType:        keygenType.LibType_LIB_TYPE_DKLS,
		}
		// create new vault
	}
	service, err := NewDKLSTssService(s.cfg, s.blockStorage, localState, s)
	if err != nil {
		s.logger.Errorf("NewDKLSTssService failed: %v", err)
		return fmt.Errorf("NewDKLSTssService failed: %v: %w", err, asynq.SkipRetry)
	}

	if err := service.ProcessReshare(vault, req.SessionID, req.HexEncryptionKey, req.EncryptionPassword, req.Email); err != nil {
		s.logger.Errorf("reshare failed: %v", err)
		return fmt.Errorf("reshare failed: %v: %w", err, asynq.SkipRetry)
>>>>>>> 49e7c765
	}

	return nil
}

<<<<<<< HEAD
func (s *WorkerService) initiateTxSignWithVerifier(ctx context.Context, signRequest types.PluginKeysignRequest, metadata map[string]interface{}, newTx types.TransactionHistory, jwtToken string) error {
	signBytes, err := json.Marshal(signRequest)
	if err != nil {
		s.logger.Errorf("Failed to marshal sign request: %v", err)
		return err
	}

	signResp, err := http.Post(
		fmt.Sprintf("http://localhost:%d/signFromPlugin", s.verifierPort),
		"application/json",
		bytes.NewBuffer(signBytes),
	)
	if err != nil {
		metadata["error"] = err.Error()
		newTx.Status = types.StatusSigningFailed
		newTx.Metadata = metadata
		if err = s.upsertAndSyncTransaction(ctx, syncer.UpdateAction, &newTx, jwtToken); err != nil {
			s.logger.Errorf("upsertAndSyncTransaction failed: %v", err)
		}
		return err
	}
	defer signResp.Body.Close()

	respBody, err := io.ReadAll(signResp.Body)
	if err != nil {
		s.logger.Errorf("Failed to read response: %v", err)
		return err
	}

	if signResp.StatusCode != http.StatusOK {
		metadata["error"] = string(respBody)
		newTx.Status = types.StatusSigningFailed
		newTx.Metadata = metadata
		if err := s.upsertAndSyncTransaction(ctx, syncer.UpdateAction, &newTx, jwtToken); err != nil {
			s.logger.Errorf("upsertAndSyncTransaction failed: %v", err)
		}
		return err
	}
	return nil
}

func (s *WorkerService) upsertAndSyncTransaction(ctx context.Context, action syncer.Action, tx *types.TransactionHistory, jwtToken string) error {
	s.logger.Info("upsertAndSyncTransaction started with action: ", action)
	dbTx, err := s.db.Pool().Begin(ctx)
	if err != nil {
		return fmt.Errorf("failed to begin transaction: %w", err)
	}
	defer dbTx.Rollback(ctx)

	if action == syncer.CreateAction {
		txID, err := s.db.CreateTransactionHistoryTx(ctx, dbTx, *tx)
		if err != nil {
			s.logger.Errorf("Failed to create (or update) transaction history tx: %v", err)
			return fmt.Errorf("failed to create transaction history: %w", err)
		}
		tx.ID = txID
	} else {
		if err = s.db.UpdateTransactionStatusTx(ctx, dbTx, tx.ID, tx.Status, tx.Metadata); err != nil {
			return fmt.Errorf("failed to update transaction status: %w", err)
		}
	}

	if err = s.syncer.SyncTransaction(action, jwtToken, *tx); err != nil {
		return fmt.Errorf("failed to sync transaction: %w", err)
	}

	if err = dbTx.Commit(ctx); err != nil {
		return fmt.Errorf("failed to commit transaction: %w", err)
	}
	return nil
}

func (s *WorkerService) waitForTaskResult(taskID string, timeout time.Duration) ([]byte, error) {
	start := time.Now()
	pollInterval := time.Second

	for {
		if time.Since(start) > timeout {
			return nil, fmt.Errorf("timeout waiting for task result after %v", timeout)
		}

		task, err := s.inspector.GetTaskInfo(tasks.QUEUE_NAME, taskID)
		if err != nil {
			return nil, fmt.Errorf("failed to get task info: %w", err)
		}

		switch task.State {
		case asynq.TaskStateCompleted:
			s.logger.Info("Task completed successfully")
			return task.Result, nil
		case asynq.TaskStateArchived:
			return nil, fmt.Errorf("task archived: %s", task.LastErr)
		case asynq.TaskStateRetry:
			s.logger.Debug("Task scheduled for retry...")
		case asynq.TaskStatePending, asynq.TaskStateActive, asynq.TaskStateScheduled:
			s.logger.Debug("Task still in progress, waiting...")
		case asynq.TaskStateAggregating:
			s.logger.Debug("Task aggregating, waiting...")
		default:
			return nil, fmt.Errorf("unexpected task state: %s", task.State)
		}

		time.Sleep(pollInterval)
	}
=======
func (s *WorkerService) HandleMigrateDKLS(ctx context.Context, t *asynq.Task) error {
	if err := contexthelper.CheckCancellation(ctx); err != nil {
		return err
	}
	var req types.MigrationRequest
	if err := json.Unmarshal(t.Payload(), &req); err != nil {
		s.logger.Errorf("json.Unmarshal failed: %v", err)
		return fmt.Errorf("json.Unmarshal failed: %v: %w", err, asynq.SkipRetry)
	}
	defer s.measureTime("worker.vault.migrate.latency", time.Now(), []string{})
	s.incCounter("worker.vault.migrate.dkls", []string{})
	s.logger.WithFields(logrus.Fields{
		"session": req.SessionID,
		"email":   req.Email,
	}).Info("migrate request")
	if err := req.IsValid(); err != nil {
		return fmt.Errorf("invalid migrate request: %s: %w", err, asynq.SkipRetry)
	}
	localState, err := relay.NewLocalStateAccessorImp(s.cfg.Server.VaultsFilePath, req.PublicKey, req.EncryptionPassword, s.blockStorage)
	if err != nil {
		s.logger.Errorf("relay.NewLocalStateAccessorImp failed: %v", err)
		return fmt.Errorf("relay.NewLocalStateAccessorImp failed: %v: %w", err, asynq.SkipRetry)
	}
	if localState.Vault == nil {
		return fmt.Errorf("vault doesn't exist , fail to migrate: %w", asynq.SkipRetry)
	}

	service, err := NewDKLSTssService(s.cfg, s.blockStorage, localState, s)
	if err != nil {
		s.logger.Errorf("NewDKLSTssService failed: %v", err)
		return fmt.Errorf("NewDKLSTssService failed: %v: %w", err, asynq.SkipRetry)
	}

	if err := service.ProceeMigration(localState.Vault, req.SessionID, req.HexEncryptionKey, req.EncryptionPassword, req.Email); err != nil {
		s.logger.Errorf("migrate failed: %v", err)
		return fmt.Errorf("migrate failed: %v: %w", err, asynq.SkipRetry)
	}

	return nil
>>>>>>> 49e7c765
}<|MERGE_RESOLUTION|>--- conflicted
+++ resolved
@@ -369,7 +369,6 @@
 	return nil
 }
 
-<<<<<<< HEAD
 func (s *WorkerService) HandlePluginTransaction(ctx context.Context, t *asynq.Task) error {
 	if err := contexthelper.CheckCancellation(ctx); err != nil {
 		return err
@@ -529,7 +528,115 @@
 		if err := s.upsertAndSyncTransaction(ctx, syncer.UpdateAction, &newTx, jwtToken); err != nil {
 			s.logger.Errorf("upsertAndSyncTransaction failed: %v", err)
 		}
-=======
+	}
+
+	return nil
+}
+
+func (s *WorkerService) initiateTxSignWithVerifier(ctx context.Context, signRequest types.PluginKeysignRequest, metadata map[string]interface{}, newTx types.TransactionHistory, jwtToken string) error {
+	signBytes, err := json.Marshal(signRequest)
+	if err != nil {
+		s.logger.Errorf("Failed to marshal sign request: %v", err)
+		return err
+	}
+
+	signResp, err := http.Post(
+		fmt.Sprintf("http://localhost:%d/signFromPlugin", s.verifierPort),
+		"application/json",
+		bytes.NewBuffer(signBytes),
+	)
+	if err != nil {
+		metadata["error"] = err.Error()
+		newTx.Status = types.StatusSigningFailed
+		newTx.Metadata = metadata
+		if err = s.upsertAndSyncTransaction(ctx, syncer.UpdateAction, &newTx, jwtToken); err != nil {
+			s.logger.Errorf("upsertAndSyncTransaction failed: %v", err)
+		}
+		return err
+	}
+	defer signResp.Body.Close()
+
+	respBody, err := io.ReadAll(signResp.Body)
+	if err != nil {
+		s.logger.Errorf("Failed to read response: %v", err)
+		return err
+	}
+
+	if signResp.StatusCode != http.StatusOK {
+		metadata["error"] = string(respBody)
+		newTx.Status = types.StatusSigningFailed
+		newTx.Metadata = metadata
+		if err := s.upsertAndSyncTransaction(ctx, syncer.UpdateAction, &newTx, jwtToken); err != nil {
+			s.logger.Errorf("upsertAndSyncTransaction failed: %v", err)
+		}
+		return err
+	}
+	return nil
+}
+
+func (s *WorkerService) upsertAndSyncTransaction(ctx context.Context, action syncer.Action, tx *types.TransactionHistory, jwtToken string) error {
+	s.logger.Info("upsertAndSyncTransaction started with action: ", action)
+	dbTx, err := s.db.Pool().Begin(ctx)
+	if err != nil {
+		return fmt.Errorf("failed to begin transaction: %w", err)
+	}
+	defer dbTx.Rollback(ctx)
+
+	if action == syncer.CreateAction {
+		txID, err := s.db.CreateTransactionHistoryTx(ctx, dbTx, *tx)
+		if err != nil {
+			s.logger.Errorf("Failed to create (or update) transaction history tx: %v", err)
+			return fmt.Errorf("failed to create transaction history: %w", err)
+		}
+		tx.ID = txID
+	} else {
+		if err = s.db.UpdateTransactionStatusTx(ctx, dbTx, tx.ID, tx.Status, tx.Metadata); err != nil {
+			return fmt.Errorf("failed to update transaction status: %w", err)
+		}
+	}
+
+	if err = s.syncer.SyncTransaction(action, jwtToken, *tx); err != nil {
+		return fmt.Errorf("failed to sync transaction: %w", err)
+	}
+
+	if err = dbTx.Commit(ctx); err != nil {
+		return fmt.Errorf("failed to commit transaction: %w", err)
+	}
+	return nil
+}
+
+func (s *WorkerService) waitForTaskResult(taskID string, timeout time.Duration) ([]byte, error) {
+	start := time.Now()
+	pollInterval := time.Second
+
+	for {
+		if time.Since(start) > timeout {
+			return nil, fmt.Errorf("timeout waiting for task result after %v", timeout)
+		}
+
+		task, err := s.inspector.GetTaskInfo(tasks.QUEUE_NAME, taskID)
+		if err != nil {
+			return nil, fmt.Errorf("failed to get task info: %w", err)
+		}
+
+		switch task.State {
+		case asynq.TaskStateCompleted:
+			s.logger.Info("Task completed successfully")
+			return task.Result, nil
+		case asynq.TaskStateArchived:
+			return nil, fmt.Errorf("task archived: %s", task.LastErr)
+		case asynq.TaskStateRetry:
+			s.logger.Debug("Task scheduled for retry...")
+		case asynq.TaskStatePending, asynq.TaskStateActive, asynq.TaskStateScheduled:
+			s.logger.Debug("Task still in progress, waiting...")
+		case asynq.TaskStateAggregating:
+			s.logger.Debug("Task aggregating, waiting...")
+		default:
+			return nil, fmt.Errorf("unexpected task state: %s", task.State)
+		}
+
+		time.Sleep(pollInterval)
+	}
 func (s *WorkerService) HandleReshareDKLS(ctx context.Context, t *asynq.Task) error {
 	if err := contexthelper.CheckCancellation(ctx); err != nil {
 		return err
@@ -585,118 +692,11 @@
 	if err := service.ProcessReshare(vault, req.SessionID, req.HexEncryptionKey, req.EncryptionPassword, req.Email); err != nil {
 		s.logger.Errorf("reshare failed: %v", err)
 		return fmt.Errorf("reshare failed: %v: %w", err, asynq.SkipRetry)
->>>>>>> 49e7c765
-	}
-
-	return nil
-}
-
-<<<<<<< HEAD
-func (s *WorkerService) initiateTxSignWithVerifier(ctx context.Context, signRequest types.PluginKeysignRequest, metadata map[string]interface{}, newTx types.TransactionHistory, jwtToken string) error {
-	signBytes, err := json.Marshal(signRequest)
-	if err != nil {
-		s.logger.Errorf("Failed to marshal sign request: %v", err)
-		return err
-	}
-
-	signResp, err := http.Post(
-		fmt.Sprintf("http://localhost:%d/signFromPlugin", s.verifierPort),
-		"application/json",
-		bytes.NewBuffer(signBytes),
-	)
-	if err != nil {
-		metadata["error"] = err.Error()
-		newTx.Status = types.StatusSigningFailed
-		newTx.Metadata = metadata
-		if err = s.upsertAndSyncTransaction(ctx, syncer.UpdateAction, &newTx, jwtToken); err != nil {
-			s.logger.Errorf("upsertAndSyncTransaction failed: %v", err)
-		}
-		return err
-	}
-	defer signResp.Body.Close()
-
-	respBody, err := io.ReadAll(signResp.Body)
-	if err != nil {
-		s.logger.Errorf("Failed to read response: %v", err)
-		return err
-	}
-
-	if signResp.StatusCode != http.StatusOK {
-		metadata["error"] = string(respBody)
-		newTx.Status = types.StatusSigningFailed
-		newTx.Metadata = metadata
-		if err := s.upsertAndSyncTransaction(ctx, syncer.UpdateAction, &newTx, jwtToken); err != nil {
-			s.logger.Errorf("upsertAndSyncTransaction failed: %v", err)
-		}
-		return err
-	}
-	return nil
-}
-
-func (s *WorkerService) upsertAndSyncTransaction(ctx context.Context, action syncer.Action, tx *types.TransactionHistory, jwtToken string) error {
-	s.logger.Info("upsertAndSyncTransaction started with action: ", action)
-	dbTx, err := s.db.Pool().Begin(ctx)
-	if err != nil {
-		return fmt.Errorf("failed to begin transaction: %w", err)
-	}
-	defer dbTx.Rollback(ctx)
-
-	if action == syncer.CreateAction {
-		txID, err := s.db.CreateTransactionHistoryTx(ctx, dbTx, *tx)
-		if err != nil {
-			s.logger.Errorf("Failed to create (or update) transaction history tx: %v", err)
-			return fmt.Errorf("failed to create transaction history: %w", err)
-		}
-		tx.ID = txID
-	} else {
-		if err = s.db.UpdateTransactionStatusTx(ctx, dbTx, tx.ID, tx.Status, tx.Metadata); err != nil {
-			return fmt.Errorf("failed to update transaction status: %w", err)
-		}
-	}
-
-	if err = s.syncer.SyncTransaction(action, jwtToken, *tx); err != nil {
-		return fmt.Errorf("failed to sync transaction: %w", err)
-	}
-
-	if err = dbTx.Commit(ctx); err != nil {
-		return fmt.Errorf("failed to commit transaction: %w", err)
-	}
-	return nil
-}
-
-func (s *WorkerService) waitForTaskResult(taskID string, timeout time.Duration) ([]byte, error) {
-	start := time.Now()
-	pollInterval := time.Second
-
-	for {
-		if time.Since(start) > timeout {
-			return nil, fmt.Errorf("timeout waiting for task result after %v", timeout)
-		}
-
-		task, err := s.inspector.GetTaskInfo(tasks.QUEUE_NAME, taskID)
-		if err != nil {
-			return nil, fmt.Errorf("failed to get task info: %w", err)
-		}
-
-		switch task.State {
-		case asynq.TaskStateCompleted:
-			s.logger.Info("Task completed successfully")
-			return task.Result, nil
-		case asynq.TaskStateArchived:
-			return nil, fmt.Errorf("task archived: %s", task.LastErr)
-		case asynq.TaskStateRetry:
-			s.logger.Debug("Task scheduled for retry...")
-		case asynq.TaskStatePending, asynq.TaskStateActive, asynq.TaskStateScheduled:
-			s.logger.Debug("Task still in progress, waiting...")
-		case asynq.TaskStateAggregating:
-			s.logger.Debug("Task aggregating, waiting...")
-		default:
-			return nil, fmt.Errorf("unexpected task state: %s", task.State)
-		}
-
-		time.Sleep(pollInterval)
-	}
-=======
+	}
+
+	return nil
+}
+
 func (s *WorkerService) HandleMigrateDKLS(ctx context.Context, t *asynq.Task) error {
 	if err := contexthelper.CheckCancellation(ctx); err != nil {
 		return err
@@ -736,5 +736,4 @@
 	}
 
 	return nil
->>>>>>> 49e7c765
 }