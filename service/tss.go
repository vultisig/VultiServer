--- conflicted
+++ resolved
@@ -436,16 +436,6 @@
 	req types.KeysignRequest,
 	partiesJoined []string,
 	msg string,
-<<<<<<< HEAD
-	publicKeyEdDSA string) (*tss.KeysignResponse, error) {
-
-	s.logger.WithFields(logrus.Fields{
-		"message_to_sign": msg,
-		"pub_key":         req.PublicKey,
-		"parties":         strings.Join(partiesJoined, ","),
-	}).Info("Starting keysign")
-	messageID := hex.EncodeToString(md5.New().Sum([]byte(msg)))
-=======
 	publicKeyEdDSA string, localStateAccessor *relay.LocalStateAccessorImp) (*tss.KeysignResponse, error) {
 	md5Hash := md5.Sum([]byte(msg))
 	messageID := hex.EncodeToString(md5Hash[:])
@@ -454,7 +444,6 @@
 	if err != nil {
 		return nil, fmt.Errorf("failed to create TSS service: %w", err)
 	}
->>>>>>> 49e7c765
 	msgBuf, err := hex.DecodeString(msg)
 	if err != nil {
 		return nil, fmt.Errorf("failed to decode message: %w", err)
