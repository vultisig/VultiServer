import { post, get, put, remove } from "@/modules/core/services/httpService";
import { PluginPolicy, PolicyTransactionHistory } from "../models/policy";

const PUBLIC_KEY = import.meta.env.VITE_PUBLIC_KEY;

const PolicyService = {
  /**
   * Posts a new policy to the API.
   * @param {PluginPolicy} pluginPolicy - The policy to be created.
   * @returns {Promise<Object>} A promise that resolves to the created policy.
   */
  createPolicy: async (pluginPolicy: PluginPolicy): Promise<PluginPolicy> => {
    try {
      const endpoint = "/plugin/policy";
      const newPolicy = await post(endpoint, pluginPolicy);
      return newPolicy;
    } catch (error) {
      console.error("Error creating policy:", error);
      throw error;
    }
  },

  /**
   * Updates policy to the API.
   * @param {PluginPolicy} pluginPolicy - The policy to be created.
   * @returns {Promise<Object>} A promise that resolves to the created policy.
   */
  updatePolicy: async (pluginPolicy: PluginPolicy): Promise<PluginPolicy> => {
    try {
      const endpoint = "/plugin/policy";
      const newPolicy = await put(endpoint, pluginPolicy);
      return newPolicy;
    } catch (error) {
      console.error("Error updating policy:", error);
      throw error;
    }
  },

  /**
   * Get policies from the API.
   * @returns {Promise<Object>} A promise that resolves to the fetched policies.
   */
  getPolicies: async (): Promise<PluginPolicy[]> => {
    try {
      const endpoint = "/plugin/policy";
      const newPolicy = await get(endpoint, {
        headers: {
          plugin_type: "dca", // todo remove hardcoding once we have the marketplace
<<<<<<< HEAD
          public_key:
            "02d5090353806c14f08699ac952da360da6543df0aa295ae22768152d9c1e9ef65", // TODO: get Vault's pub key
=======
          public_key: PUBLIC_KEY,
>>>>>>> 869782fd
        },
      });
      return newPolicy;
    } catch (error) {
      console.error("Error getting policies:", error);
      throw error;
    }
  },

  /**
   * Get policy transaction history from the API.
   * @returns {Promise<Object>} A promise that resolves to the fetched policies.
   */
  getPolicyTransactionHistory: async (
    policyId: string
  ): Promise<PolicyTransactionHistory[]> => {
    try {
      const endpoint = `/plugin/policy/history/${policyId}`;
      const history = await get(endpoint, {
        headers: {
<<<<<<< HEAD
          public_key:
            "02d5090353806c14f08699ac952da360da6543df0aa295ae22768152d9c1e9ef65", // TODO: get Vault's pub key
=======
          public_key: PUBLIC_KEY,
>>>>>>> 869782fd
        },
      });
      return history;
    } catch (error) {
      console.error("Error getting policy history:", error);

      throw error;
    }
  },

  /**
   * Delete policy from the API.
   * @param {id} string - The policy to be deleted.
   */
  deletePolicy: async (id: string) => {
    try {
      const endpoint = `/plugin/policy/${id}`;
      return await remove(endpoint);
    } catch (error) {
      console.error("Error deleting policy:", error);
      throw error;
    }
  },
};

export default PolicyService;<|MERGE_RESOLUTION|>--- conflicted
+++ resolved
@@ -46,12 +46,7 @@
       const newPolicy = await get(endpoint, {
         headers: {
           plugin_type: "dca", // todo remove hardcoding once we have the marketplace
-<<<<<<< HEAD
-          public_key:
-            "02d5090353806c14f08699ac952da360da6543df0aa295ae22768152d9c1e9ef65", // TODO: get Vault's pub key
-=======
           public_key: PUBLIC_KEY,
->>>>>>> 869782fd
         },
       });
       return newPolicy;
@@ -72,12 +67,7 @@
       const endpoint = `/plugin/policy/history/${policyId}`;
       const history = await get(endpoint, {
         headers: {
-<<<<<<< HEAD
-          public_key:
-            "02d5090353806c14f08699ac952da360da6543df0aa295ae22768152d9c1e9ef65", // TODO: get Vault's pub key
-=======
           public_key: PUBLIC_KEY,
->>>>>>> 869782fd
         },
       });
       return history;
