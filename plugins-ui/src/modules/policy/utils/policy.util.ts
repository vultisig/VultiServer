--- conflicted
+++ resolved
@@ -8,12 +8,7 @@
 ): PluginPolicy => {
   return {
     id: policyId,
-<<<<<<< HEAD
-    public_key:
-      "02d5090353806c14f08699ac952da360da6543df0aa295ae22768152d9c1e9ef65", // TODO: get Vault's pub key
-=======
     public_key: PUBLIC_KEY,
->>>>>>> 869782fd
     plugin_type,
     active: true,
     policy: convertToStrings(policy),
