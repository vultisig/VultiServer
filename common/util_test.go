--- conflicted
+++ resolved
@@ -1,25 +1,8 @@
-<<<<<<< HEAD
 package common
 
 import (
 	"testing"
 )
-
-func TestEncryption(t *testing.T) {
-	password := "password"
-	src := "helloworld"
-	encrypted, err := Encrypt(password, src)
-	if err != nil {
-		t.Fatal(err)
-	}
-	decrypted, err := Decrypt(password, encrypted)
-	if err != nil {
-		t.Fatal(err)
-	}
-	if decrypted != src {
-		t.Fatalf("decrypted: %s, expected: %s", decrypted, src)
-	}
-}
 
 func TestVaultEncryption(t *testing.T) {
 	password := "password"
@@ -35,7 +18,4 @@
 	if string(decrypted) != src {
 		t.Fatalf("decrypted: %s, expected: %s", decrypted, src)
 	}
-}
-=======
-package common
->>>>>>> ddf4b9cd
+}