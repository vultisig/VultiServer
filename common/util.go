--- conflicted
+++ resolved
@@ -8,16 +8,10 @@
 	"crypto/sha256"
 	"encoding/base64"
 	"encoding/hex"
-<<<<<<< HEAD
-	"fmt"
-	"io"
-	"strings"
-=======
 	"errors"
 	"fmt"
 	"io"
 	"math"
->>>>>>> 49e7c765
 
 	"github.com/eager7/dogd/btcec"
 	"github.com/ethereum/go-ethereum/common"
@@ -200,8 +194,58 @@
 			break
 		}
 	}
-<<<<<<< HEAD
-	return fmt.Sprintf("%s-%s-part%dof%d-Vultiserver.vult", vault.Name, lastFourCharOfPubKey, partIndex+1, len(vault.Signers))
+	if vault.LibType == v1.LibType_LIB_TYPE_GG20 {
+		return fmt.Sprintf("%s-%s-part%dof%d-Vultiserver.vult", vault.Name, lastFourCharOfPubKey, partIndex+1, len(vault.Signers))
+	}
+	return fmt.Sprintf("%s-%s-share%dof%d-Vultiserver.vult", vault.Name, lastFourCharOfPubKey, partIndex+1, len(vault.Signers))
+}
+
+func GetThreshold(value int) (int, error) {
+	if value < 2 {
+		return 0, errors.New("invalid input")
+	}
+	threshold := int(math.Ceil(float64(value)*2.0/3.0)) - 1
+	return threshold, nil
+}
+
+func DecryptGCM(rawData []byte, hexEncryptKey string) ([]byte, error) {
+	password, err := hex.DecodeString(hexEncryptKey)
+	if err != nil {
+		return nil, err
+	}
+
+	// Hash the password to create a key
+	hash := sha256.Sum256([]byte(password))
+	key := hash[:]
+
+	// Create a new AES cipher using the key
+	block, err := aes.NewCipher(key)
+	if err != nil {
+		return nil, err
+	}
+
+	// Use GCM (Galois/Counter Mode)
+	gcm, err := cipher.NewGCM(block)
+	if err != nil {
+		return nil, err
+	}
+
+	// Get the nonce size
+	nonceSize := gcm.NonceSize()
+	if len(rawData) < nonceSize {
+		return nil, fmt.Errorf("ciphertext too short")
+	}
+
+	// Extract the nonce from the vault
+	nonce, ciphertext := rawData[:nonceSize], rawData[nonceSize:]
+
+	// Decrypt the vault
+	plaintext, err := gcm.Open(nil, nonce, ciphertext, nil)
+	if err != nil {
+		return nil, err
+	}
+
+	return plaintext, nil
 }
 
 // TODO: pass if the key is ecdsa or eddsa
@@ -212,43 +256,15 @@
 	}
 
 	derivedPubKeyBytes, err := hex.DecodeString(derivedPubKeyHex)
-=======
-	if vault.LibType == v1.LibType_LIB_TYPE_GG20 {
-		return fmt.Sprintf("%s-%s-part%dof%d-Vultiserver.vult", vault.Name, lastFourCharOfPubKey, partIndex+1, len(vault.Signers))
-	}
-	return fmt.Sprintf("%s-%s-share%dof%d-Vultiserver.vult", vault.Name, lastFourCharOfPubKey, partIndex+1, len(vault.Signers))
-}
-
-func GetThreshold(value int) (int, error) {
-	if value < 2 {
-		return 0, errors.New("invalid input")
-	}
-	threshold := int(math.Ceil(float64(value)*2.0/3.0)) - 1
-	return threshold, nil
-}
-
-func DecryptGCM(rawData []byte, hexEncryptKey string) ([]byte, error) {
-	password, err := hex.DecodeString(hexEncryptKey)
->>>>>>> 49e7c765
-	if err != nil {
-		return nil, err
-	}
-
-<<<<<<< HEAD
+	if err != nil {
+		return nil, err
+	}
+
 	derivedPubKey, err := btcec.ParsePubKey(derivedPubKeyBytes, btcec.S256())
-=======
-	// Hash the password to create a key
-	hash := sha256.Sum256([]byte(password))
-	key := hash[:]
-
-	// Create a new AES cipher using the key
-	block, err := aes.NewCipher(key)
->>>>>>> 49e7c765
-	if err != nil {
-		return nil, err
-	}
-
-<<<<<<< HEAD
+	if err != nil {
+		return nil, err
+	}
+
 	uncompressedPubKeyBytes := derivedPubKey.SerializeUncompressed()
 	pubKeyBytesWithoutPrefix := uncompressedPubKeyBytes[1:]
 	hash := crypto.Keccak256(pubKeyBytesWithoutPrefix)
@@ -311,28 +327,4 @@
 	}
 
 	return orderBy, orderDirection
-=======
-	// Use GCM (Galois/Counter Mode)
-	gcm, err := cipher.NewGCM(block)
-	if err != nil {
-		return nil, err
-	}
-
-	// Get the nonce size
-	nonceSize := gcm.NonceSize()
-	if len(rawData) < nonceSize {
-		return nil, fmt.Errorf("ciphertext too short")
-	}
-
-	// Extract the nonce from the vault
-	nonce, ciphertext := rawData[:nonceSize], rawData[nonceSize:]
-
-	// Decrypt the vault
-	plaintext, err := gcm.Open(nil, nonce, ciphertext, nil)
-	if err != nil {
-		return nil, err
-	}
-
-	return plaintext, nil
->>>>>>> 49e7c765
 }