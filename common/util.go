--- conflicted
+++ resolved
@@ -60,7 +60,7 @@
 		return nil, fmt.Errorf("ciphertext too short")
 	}
 
-	// Extract the nonce from the vault
+	// Extract the nonce and ciphertext
 	nonce, ciphertext := vault[:nonceSize], vault[nonceSize:]
 
 	// Decrypt the vault
@@ -69,44 +69,5 @@
 		return nil, err
 	}
 
-<<<<<<< HEAD
-	// Seal encrypts and authenticates plaintext
-	ciphertext := gcm.Seal(nonce, nonce, vault, nil)
-	return ciphertext, nil
-}
-func DecryptVault(password string, vault []byte) ([]byte, error) {
-	// Hash the password to create a key
-	hash := sha256.Sum256([]byte(password))
-	key := hash[:]
-
-	// Create a new AES cipher using the key
-	block, err := aes.NewCipher(key)
-	if err != nil {
-		return nil, err
-	}
-
-	// Use GCM (Galois/Counter Mode)
-	gcm, err := cipher.NewGCM(block)
-	if err != nil {
-		return nil, err
-	}
-
-	// Check that the encrypted data is at least as long as the nonce
-	nonceSize := gcm.NonceSize()
-	if len(vault) < nonceSize {
-		return nil, fmt.Errorf("ciphertext too short")
-	}
-
-	// Extract the nonce and ciphertext
-	nonce, ciphertext := vault[:nonceSize], vault[nonceSize:]
-
-	// Decrypt the data
-	plaintext, err := gcm.Open(nil, nonce, ciphertext, nil)
-	if err != nil {
-		return nil, err
-	}
-
-=======
->>>>>>> ddf4b9cd
 	return plaintext, nil
 }