# Vultisig Plugin-Verifier-Markeplace

## Dev setup

### Prerequisites

- Git
- Go >= 1.21
- Docker, Docker Compose


### 1. Start the required infrastructure

- Postgres
- Redis
- MinIO (for faster development, buckets are auto created and configured during this step via `create_buckets.sh`)

`make up`

Verify the buckets were created by visiting the MinIO Console: 
http://localhost:9001 (username: minioadmin, password: minioadmin)


### 2. Start the Verifier, Plugin and Marketplace

Start each service in a different tab:

Verifer

```sh
make verifier-server
make verifier-worker
```

Plugin

```sh
make plugin-server
make plugin-worker
```

Marketplace

```sh
  cd plugins-ui
  npm ci
  npm run dev
```

For a clean restart, run `make down` and restart the servers and workers (consider deleting the volumes and images for a fresh start)


### 3. Add new plugin listing and pricing in the Marketplace

**Admin User**

Create an admin user

```sh
  go run ./scripts/dev/create_verifier_admin/main.go -username=admin -password=supersecret
```

Log in to get an auth token, for subsequent requests: (`myauthtoken`)

```sh
curl --location localhost:8080/login --request POST \
--header 'Content-Type: application/json' \
--data '{"username":"admin","password":"supersecret"}'
```

**Pricing**

Create a pricing plan

```sh
curl --location localhost:8080/pricings --request POST \
--header 'Authorization: Bearer myauthtoken' \
--header 'Content-Type: application/json' \
--data '{
  "type": "FREE",
  "amount": 0,
  "metric": "FIXED"
}'
```

**Plugin Listing**

Add new plugin listing

```sh
curl --location localhost:8080/plugins --request POST \
--header 'Authorization: Bearer myauthtoken' \
--header 'Content-Type: application/json' \
--data '{
    "title": "DCA Plugin",
    "type": "dca",
    "description": "Dollar cost averaging plugin automation",
    "metadata": "{\"foo\": \"bar\"}",
    "server_endpoint": "http://localhost:8081",
    "pricing_id": "12345678-abcd-1234-5678-123456789abc"
}'
```


<<<<<<< HEAD
### 4. Test the DCA Plugin execution (with Vault from production imported into Vulticonnect)

1. Create a 2-of-3 vault, allowing you to sign plugin policies using only two user devices
2. Back up both device shares by exporting them from the Vultisig apps on each device
3. Import the vault via QR code into VaultConnect, allowing you to sign plugin policies

4. There is an easier way to test with vaults created via script, however, it is not easy to import these vaults into Vulticonnect and thus are not suitable for full end-to-end testing. And since we are instead testing with vaults from production, there are additional steps required to bring in the missing production data locally.
  - Rename each backup as `<PUBLIC_KEY>.bak` and import each into the corresponding local S3 folder (`vultisig-plugin`, `vultisig-verifier`)

5. The new MPC resharing is not yet merged, and as of now, there is no way to install a plugin that would bring the Verifier and Plugin as part of a user vault. This would allow the Plugin and Verifier to meet the vault threshold and sign transactions. For local testing, we are using two shares from the user vault: first one for the Verifier and the second one for the Plugin. As a result, there are some hardcoded values that should match the vault being used in Vulticonnect.
  - Change the `PluginPartyID` and `VerifierPartyID` (in common/util.go) to match those from the Vultisig app -> Vault settings -> Details.
  - Change the hardcoded `vaultPassword` to match the vault password and the `hexEncryptionKey` to match the `hexChainCode` that we can get if we execute `await window.vultisig.getVaults()`

6. Create a DCA policy through the UI
7. The policy execution will start, so it is essential to ensure that the vault address has sufficient balance for the token and amount specified in the policy.

```sh
export RPC_URL=http://127.0.0.1:8545 # from the local ethereum fork
export PRIVATE_KEY=ac0974bec39a17e36ba4a6b4d238ff944bacb478cbed5efcae784d7bf4f2ff80 # from the local ethereum fork
export VAULT_ADDRESS=0x5582df2D22194AF8201997D750e80fd8140387c2 # from the vultisig app
```

Send some amount of ETH to the vault address

```sh
  cast send $VAULT_ADDRESS --value 10ether --rpc-url $RPC_URL --private-key $PRIVATE_KEY
```

Mint some amount of the ERC20 token used as a source in the policy. If "-token" is not present, the script will default to minting WETH.
=======
# Setup Guide

## Prerequisites
- Go 1.21 or higher
- Docker and Docker Compose
- MinIO client (mc)

## 1. Start Infrastructure Services

First, start the required infrastructure services using Docker Compose:

```
docker compose up -d --remove-orphans
```

## 2. Configure MinIO

Set up MinIO buckets and access:

### Configure MinIO client

```
mc alias set local http://localhost:9000 minioadmin minioadmin
```

### Create required buckets

```
mc mb local/vultiserver
mc mb local/vultiplugin
```

You can verify the buckets were created by visiting the MinIO Console:
- URL: http://localhost:9001
- Username: minioadmin
- Password: minioadmin

## 3. Create Required Directories

### Create directories for vault storage
```
mkdir -p /tmp/vultisigner/server/vaults
mkdir -p /tmp/vultisigner/plugin/vaults
```

### Set appropriate permissions

```
sudo chmod 777 /tmp/vultisigner/server/vaults
sudo chmod 777 /tmp/vultisigner/plugin/vaults
```

## 4. Start Services

Start the services in the following order, each one in a different terminal:

### 4.1. Start Vultisigner Server

```
export VS_CONFIG_NAME=config-server
go run cmd/vultisigner/main.go
```
### 4.2. Start Vultisigner Plugin

```
export VS_CONFIG_NAME=config-plugin
go run cmd/vultisigner/main.go
```

### 4.3. Start Server Worker

```
export VS_CONFIG_NAME=config-server
go run cmd/worker/main.go
```

### 4.4. Start Plugin Worker

```
export VS_CONFIG_NAME=config-plugin
go run cmd/worker/main.go
```

## 5 Run keyGen

On a 5th terminal, run : 

```
curl -X POST http://localhost:8081/vault/create \
-H "Content-Type: application/json" \
-d '{
    "name": "Server2Server-Vault",
    "session_id": "650e8400-e29b-41d4-a716-446655440000",
    "hex_encryption_key": "0123456789abcdef0123456789abcdef0123456789abcdef0123456789abcdef",
    "hex_chain_code": "2023456789abcdef0123456789abcdef0123456789abcdef0123456789abcdef",
    "local_party_id": "2",
    "encryption_password": "your-secure-password",
    "email": "admin2@example.com",
    "start_session": true,
    "parties": ["1", "2"]
}'
```
Then 

```
curl -X POST http://localhost:8080/vault/create \
-H "Content-Type: application/json" \
-d '{
    "name": "Server2Server-Vault",
    "session_id": "650e8400-e29b-41d4-a716-446655440000",
    "hex_encryption_key": "0123456789abcdef0123456789abcdef0123456789abcdef0123456789abcdef",
    "hex_chain_code": "2023456789abcdef0123456789abcdef0123456789abcdef0123456789abcdef",
    "local_party_id": "1",
    "encryption_password": "your-secure-password",
    "email": "admin@example.com",
    "start_session": false
}'
```

## 6 Run keysign 

Once keyGen is done, you can start keysign. You have to replace the ecdsa key by the one appearing in the logs of the keygen.
```
curl -X POST http://localhost:8081/vault/sign \
-H "Content-Type: application/json" \
-d @- << 'EOF'
{
  "public_key": "03b015e2ae364d8f6fff7f2b9fe1760a91e2d41c4a8e91c8750827cea4c3204e5d",
  "messages": ["68656c6c6f"],
  "session": "650e8400-e29b-41d4-a716-446655440000",
  "hex_encryption_key": "0123456789abcdef0123456789abcdef0123456789abcdef0123456789abcdef",
  "derive_path": "m/44'/0'/0'/0/0",
  "is_ecdsa": true,
  "vault_password": "your-secure-password"
}
EOF
```

Then 

```
curl -X POST http://localhost:8080/vault/sign \
-H "Content-Type: application/json" \
-d @- << 'EOF'
{
  "public_key": "03b015e2ae364d8f6fff7f2b9fe1760a91e2d41c4a8e91c8750827cea4c3204e5d",
  "messages": ["68656c6c6f"],
  "session": "650e8400-e29b-41d4-a716-446655440000",
  "hex_encryption_key": "0123456789abcdef0123456789abcdef0123456789abcdef0123456789abcdef",
  "derive_path": "m/44'/0'/0'/0/0",
  "is_ecdsa": true,
  "vault_password": "your-secure-password"
}
EOF
```

# Restart everything : 

```
docker compose down
docker compose up -d --remove-orphans
```

Restart all in order : 

```
# Start servers
export VS_CONFIG_NAME=config-server
go run cmd/vultisigner/main.go

export VS_CONFIG_NAME=config-plugin
go run cmd/vultisigner/main.go

# Start workers
export VS_CONFIG_NAME=config-server
go run cmd/worker/main.go

export VS_CONFIG_NAME=config-plugin
go run cmd/worker/main.go
```



## Verification

To verify everything is running correctly:

1. Check Docker containers:

```
docker ps
```

2. Verify MinIO buckets:
```
mc ls local
```




>>>>>>> 4aaafd8b

```sh
  export TOKEN_ADDRESS=0xA0b86991c6218b36c1d19D4a2e9Eb0cE3606eB48 # USDC in this case
  go run scripts/dev/mint_erc20/main.go -vault-address $VAULT_ADDRESS -token $TOKEN_ADDRESS
```<|MERGE_RESOLUTION|>--- conflicted
+++ resolved
@@ -1,138 +1,131 @@
 # Vultisig Plugin-Verifier-Markeplace
 
-## Dev setup
-
-### Prerequisites
-
-- Git
-- Go >= 1.21
-- Docker, Docker Compose
-
-
-### 1. Start the required infrastructure
-
-- Postgres
-- Redis
-- MinIO (for faster development, buckets are auto created and configured during this step via `create_buckets.sh`)
-
-`make up`
-
-Verify the buckets were created by visiting the MinIO Console: 
-http://localhost:9001 (username: minioadmin, password: minioadmin)
-
-
-### 2. Start the Verifier, Plugin and Marketplace
-
-Start each service in a different tab:
-
-Verifer
-
-```sh
-make verifier-server
-make verifier-worker
-```
-
-Plugin
-
-```sh
-make plugin-server
-make plugin-worker
-```
-
-Marketplace
-
-```sh
-  cd plugins-ui
-  npm ci
-  npm run dev
-```
-
-For a clean restart, run `make down` and restart the servers and workers (consider deleting the volumes and images for a fresh start)
-
-
-### 3. Add new plugin listing and pricing in the Marketplace
-
-**Admin User**
-
-Create an admin user
-
-```sh
-  go run ./scripts/dev/create_verifier_admin/main.go -username=admin -password=supersecret
-```
-
-Log in to get an auth token, for subsequent requests: (`myauthtoken`)
-
-```sh
-curl --location localhost:8080/login --request POST \
---header 'Content-Type: application/json' \
---data '{"username":"admin","password":"supersecret"}'
-```
-
-**Pricing**
-
-Create a pricing plan
-
-```sh
-curl --location localhost:8080/pricings --request POST \
---header 'Authorization: Bearer myauthtoken' \
---header 'Content-Type: application/json' \
---data '{
-  "type": "FREE",
-  "amount": 0,
-  "metric": "FIXED"
-}'
-```
-
-**Plugin Listing**
-
-Add new plugin listing
-
-```sh
-curl --location localhost:8080/plugins --request POST \
---header 'Authorization: Bearer myauthtoken' \
---header 'Content-Type: application/json' \
---data '{
-    "title": "DCA Plugin",
-    "type": "dca",
-    "description": "Dollar cost averaging plugin automation",
-    "metadata": "{\"foo\": \"bar\"}",
-    "server_endpoint": "http://localhost:8081",
-    "pricing_id": "12345678-abcd-1234-5678-123456789abc"
-}'
-```
-
-
-<<<<<<< HEAD
-### 4. Test the DCA Plugin execution (with Vault from production imported into Vulticonnect)
-
-1. Create a 2-of-3 vault, allowing you to sign plugin policies using only two user devices
-2. Back up both device shares by exporting them from the Vultisig apps on each device
-3. Import the vault via QR code into VaultConnect, allowing you to sign plugin policies
-
-4. There is an easier way to test with vaults created via script, however, it is not easy to import these vaults into Vulticonnect and thus are not suitable for full end-to-end testing. And since we are instead testing with vaults from production, there are additional steps required to bring in the missing production data locally.
-  - Rename each backup as `<PUBLIC_KEY>.bak` and import each into the corresponding local S3 folder (`vultisig-plugin`, `vultisig-verifier`)
-
-5. The new MPC resharing is not yet merged, and as of now, there is no way to install a plugin that would bring the Verifier and Plugin as part of a user vault. This would allow the Plugin and Verifier to meet the vault threshold and sign transactions. For local testing, we are using two shares from the user vault: first one for the Verifier and the second one for the Plugin. As a result, there are some hardcoded values that should match the vault being used in Vulticonnect.
-  - Change the `PluginPartyID` and `VerifierPartyID` (in common/util.go) to match those from the Vultisig app -> Vault settings -> Details.
-  - Change the hardcoded `vaultPassword` to match the vault password and the `hexEncryptionKey` to match the `hexChainCode` that we can get if we execute `await window.vultisig.getVaults()`
-
-6. Create a DCA policy through the UI
-7. The policy execution will start, so it is essential to ensure that the vault address has sufficient balance for the token and amount specified in the policy.
-
-```sh
-export RPC_URL=http://127.0.0.1:8545 # from the local ethereum fork
-export PRIVATE_KEY=ac0974bec39a17e36ba4a6b4d238ff944bacb478cbed5efcae784d7bf4f2ff80 # from the local ethereum fork
-export VAULT_ADDRESS=0x5582df2D22194AF8201997D750e80fd8140387c2 # from the vultisig app
-```
-
-Send some amount of ETH to the vault address
-
-```sh
-  cast send $VAULT_ADDRESS --value 10ether --rpc-url $RPC_URL --private-key $PRIVATE_KEY
-```
-
-Mint some amount of the ERC20 token used as a source in the policy. If "-token" is not present, the script will default to minting WETH.
-=======
+1. Front-end applications that can't integrate with [mobile-tss-lib](https://github.com/vultisig/mobile-tss-lib) will use VultiServer as a TSS server.
+2. Fast Vault: Allows creating a 2/2 vault with one mobile device, with VultiServer as the second party. Users can sign transactions with one device.
+3. Fast Vault with 2/3: Allows creating a 2/3 vault with two mobile devices and VultiServer as one party. Users can sign transactions with either mobile device without relying on VultiServer to access their crypto assets.
+
+Vultisigner / VultiServer consists of two components:
+- API Server: An HTTP server that handles keygen and keysign requests from clients.
+- TSS Worker: A service triggered by the API Server to perform the actual TSS operations.
+
+# API Server
+## Ping
+`/ping` , it provide a simple health check for the Api Server , the return value is `Vultisigner is running`
+
+## Keygen
+`POST` `/vault/create`
+### Keygen Request
+```json
+{
+  "name": "My Vault",
+  "session_id": "session id for key generation",
+  "hex_encryption_key": "hex encoded encryption key",
+  "hex_chain_code": "hex encoded chain code",
+  "local_party_id": "local party id",
+  "encryption_password": "password to encryption the generated vault share",
+  "email": "email of the user"
+}
+```
+- name: Vault name
+- session_id: Key generation session ID (random UUID)
+- hex_chain_code: 32-byte hex encoded string
+- hex_encryption_key: 32-byte hex encoded string for encryption/decryption
+- local_party_id: Identifier for VultiServer in the keygen session
+- encryption_password: Password to encrypt the vault share
+- email: Email to send the encrypted vault share
+- 
+### Response
+
+Status Code: OK
+
+## Keysign
+`POST` `/vault/sign` , it is used to sign a transaction
+
+### Keysign Request
+```json
+{
+  "public_key": "ECDSA public key of the vault",
+  "messages": [
+    "hex encoded message 1",
+    "hex encoded message 2",
+    "hex encoded message N"
+  ], 
+  "session": "session id for this key sign", 
+  "hex_encryption_key": "hex encoded encryption key",
+  "derive_path": "derive path for the key sign",
+  "is_ecdsa": "is the key sign ECDSA or not",
+  "vault_password": "password to decrypt the vault share"
+}
+```
+- public_key: ECDSA public key of the vault
+- messages: Hex encoded messages to be signed
+- session_id: Key sign session ID (random UUID)
+- hex_encryption_key: 32-byte hex encoded string for encryption/decryption
+- derive_path: Derive path for the key sign (e.g., BITCOIN: m/44'/0'/0'/0/0)
+- is_ecdsa: Boolean indicating if the key sign is for ECDSA
+- vault_password: Password to decrypt the vault share
+
+## Get Vault
+`GET` `/vault/get/{publicKeyECDSA}` , this endpoint allow user to get the vault information
+
+Note: please set `x-password` header with the password to decrypt the vault share , if the password is empty or incorrect, server will return an error
+### Response
+```json
+{
+  "name": "vault name",
+  "public_key_ecdsa": "ECDSA public key of the vault",
+  "public_key_eddsa": "EdDSA public key of the vault",
+  "hex_chain_code": "hex encoded chain code",
+  "local_party_id": "local party id"
+}
+```
+
+## Reshare
+`POST` `/vault/reshare` , this endpoint allow user to reshare the vault share
+
+### Reshare Request
+```json
+{
+  "name": "My Vault",
+  "public_key": "ECDSA public key of the vault",
+  "session_id": "session id for key generation",
+  "hex_encryption_key": "hex encoded encryption key",
+  "hex_chain_code": "hex encoded chain code",
+  "local_party_id": "local party id",
+  "old_parties": ["old party id 1", "old party id 2"], 
+  "encryption_password": "password to encryption the generated vault share",
+  "email": "email of the user",
+  "old_reshare_prefix":"old reshare prefix"
+}
+```
+- name: Vault name
+- public_key: ECDSA public key
+- session_id: Reshare session ID (random UUID)
+- hex_encryption_key: 32-byte hex encoded string for encryption/decryption
+- hex_chain_code: 32-byte hex encoded string
+- local_party_id: Identifier for VultiServer in the reshare session
+- old_parties: List of old party IDs
+- encryption_password: Password to encrypt the vault share
+- email: Email to send the encrypted vault share
+
+
+## Resend vault share and verification code
+`POST` `/vault/resend` , this endpoint allow user to resend the vault share and verification code
+Note: user can only request a resend every three minutes
+
+### Resend Request
+```json
+{
+  "public_key_ecdsa": "ECDSA public key of the vault",
+  "password": "password to decrypt the vault share",
+  "email": "email of the user"
+}
+```
+## Verify code
+`GET` `/vault/verify/:public_key_ecdsa/:code` , this endpoint allow user to verify the code
+if server return http status code 200, it means the code is valid , other status code means the code is invalid
+
+
 # Setup Guide
 
 ## Prerequisites
@@ -334,7 +327,130 @@
 
 
 
->>>>>>> 4aaafd8b
+
+
+### 1. Start the required infrastructure
+
+- Postgres
+- Redis
+- MinIO (for faster development, buckets are auto created and configured during this step via `create_buckets.sh`)
+
+`make up`
+
+Verify the buckets were created by visiting the MinIO Console: 
+http://localhost:9001 (username: minioadmin, password: minioadmin)
+
+
+### 2. Start the Verifier, Plugin and Marketplace
+
+Start each service in a different tab:
+
+Verifer
+
+```sh
+make verifier-server
+make verifier-worker
+```
+
+Plugin
+
+```sh
+make plugin-server
+make plugin-worker
+```
+
+Marketplace
+
+```sh
+  cd plugins-ui
+  npm ci
+  npm run dev
+```
+
+For a clean restart, run `make down` and restart the servers and workers (consider deleting the volumes and images for a fresh start)
+
+
+### 3. Add new plugin listing and pricing in the Marketplace
+
+**Admin User**
+
+Create an admin user
+
+```sh
+  go run ./scripts/dev/create_verifier_admin/main.go -username=admin -password=supersecret
+```
+
+Log in to get an auth token, for subsequent requests: (`myauthtoken`)
+
+```sh
+curl --location localhost:8080/login --request POST \
+--header 'Content-Type: application/json' \
+--data '{"username":"admin","password":"supersecret"}'
+```
+
+**Pricing**
+
+Create a pricing plan
+
+```sh
+curl --location localhost:8080/pricings --request POST \
+--header 'Authorization: Bearer myauthtoken' \
+--header 'Content-Type: application/json' \
+--data '{
+  "type": "FREE",
+  "amount": 0,
+  "metric": "FIXED"
+}'
+```
+
+**Plugin Listing**
+
+Add new plugin listing
+
+```sh
+curl --location localhost:8080/plugins --request POST \
+--header 'Authorization: Bearer myauthtoken' \
+--header 'Content-Type: application/json' \
+--data '{
+    "title": "DCA Plugin",
+    "type": "dca",
+    "description": "Dollar cost averaging plugin automation",
+    "metadata": "{\"foo\": \"bar\"}",
+    "server_endpoint": "http://localhost:8081",
+    "pricing_id": "12345678-abcd-1234-5678-123456789abc"
+}'
+```
+
+
+### 4. Test the DCA Plugin execution (with Vault from production imported into Vulticonnect)
+
+1. Create a 2-of-3 vault, allowing you to sign plugin policies using only two user devices
+2. Back up both device shares by exporting them from the Vultisig apps on each device
+3. Import the vault via QR code into VaultConnect, allowing you to sign plugin policies
+
+4. There is an easier way to test with vaults created via script, however, it is not easy to import these vaults into Vulticonnect and thus are not suitable for full end-to-end testing. And since we are instead testing with vaults from production, there are additional steps required to bring in the missing production data locally.
+  - Rename each backup as `<PUBLIC_KEY>.bak` and import each into the corresponding local S3 folder (`vultisig-plugin`, `vultisig-verifier`)
+
+5. The new MPC resharing is not yet merged, and as of now, there is no way to install a plugin that would bring the Verifier and Plugin as part of a user vault. This would allow the Plugin and Verifier to meet the vault threshold and sign transactions. For local testing, we are using two shares from the user vault: first one for the Verifier and the second one for the Plugin. As a result, there are some hardcoded values that should match the vault being used in Vulticonnect.
+  - Change the `PluginPartyID` and `VerifierPartyID` (in common/util.go) to match those from the Vultisig app -> Vault settings -> Details.
+  - Change the hardcoded `vaultPassword` to match the vault password and the `hexEncryptionKey` to match the `hexChainCode` that we can get if we execute `await window.vultisig.getVaults()`
+
+6. Create a DCA policy through the UI
+7. The policy execution will start, so it is essential to ensure that the vault address has sufficient balance for the token and amount specified in the policy.
+
+```sh
+export RPC_URL=http://127.0.0.1:8545 # from the local ethereum fork
+export PRIVATE_KEY=ac0974bec39a17e36ba4a6b4d238ff944bacb478cbed5efcae784d7bf4f2ff80 # from the local ethereum fork
+export VAULT_ADDRESS=0x5582df2D22194AF8201997D750e80fd8140387c2 # from the vultisig app
+```
+
+Send some amount of ETH to the vault address
+
+```sh
+  cast send $VAULT_ADDRESS --value 10ether --rpc-url $RPC_URL --private-key $PRIVATE_KEY
+```
+
+Mint some amount of the ERC20 token used as a source in the policy. If "-token" is not present, the script will default to minting WETH.
 
 ```sh
   export TOKEN_ADDRESS=0xA0b86991c6218b36c1d19D4a2e9Eb0cE3606eB48 # USDC in this case
