--- conflicted
+++ resolved
@@ -128,8 +128,6 @@
 `GET` `/vault/verify/:public_key_ecdsa/:code` , this endpoint allow user to verify the code
 if server return http status code 200, it means the code is valid , other status code means the code is invalid
 
-<<<<<<< HEAD
-=======
 ### Migrate Request
 `POST` `/vault/migrate` , this endpoint allow user to migrate the vault share from GG20 to DKLS
 ```json
@@ -147,7 +145,6 @@
 - encryption_password: Password to encrypt the vault share
 - email: Email to send the encrypted vault share
 ## How to setup vultisigner to run locally?
->>>>>>> 49e7c765
 
 # Setup Guide
 
