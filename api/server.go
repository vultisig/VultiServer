--- conflicted
+++ resolved
@@ -286,7 +286,6 @@
 		return fmt.Errorf("vault backup password is required")
 	}
 
-<<<<<<< HEAD
 	content, err := os.ReadFile(filePathName)
 	if err != nil {
 		return fmt.Errorf("fail to read file, err: %w", err)
@@ -296,9 +295,6 @@
 	if err != nil {
 		return fmt.Errorf("fail to decrypt vault from the backup, err: %w", err)
 	}
-=======
-	// TODO: decrypt the vault file , if it failed to decrypt file , then reject the request
->>>>>>> 8ab83fe6
 
 	task, err := keysignReq.NewKeysignTask(passwd)
 	if err != nil {
